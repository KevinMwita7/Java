# The Algorithms - Java [![Build Status](https://travis-ci.org/TheAlgorithms/Python.svg)](https://travis-ci.org/TheAlgorithms/Python)

### All algorithms implemented in Java (for education)

These are for demonstration purposes only. There are many implementations of sorts in the Java standard library that are much better for performance reasons.

## Sort Algorithms


### Bubble
![alt text][bubble-image]

From [Wikipedia][bubble-wiki]: Bubble sort, sometimes referred to as sinking sort, is a simple sorting algorithm that repeatedly steps through the list to be sorted, compares each pair of adjacent items and swaps them if they are in the wrong order. The pass through the list is repeated until no swaps are needed, which indicates that the list is sorted.

__Properties__
* Worst case performance	O(n^2)
* Best case performance	O(n)
* Average case performance	O(n^2)

###### View the algorithm in [action][bubble-toptal]



### Insertion
![alt text][insertion-image]

From [Wikipedia][insertion-wiki]: Insertion sort is a simple sorting algorithm that builds the final sorted array (or list) one item at a time. It is much less efficient on large lists than more advanced algorithms such as quicksort, heapsort, or merge sort.

__Properties__
* Worst case performance	O(n^2)
* Best case performance	O(n)
* Average case performance	O(n^2)

###### View the algorithm in [action][insertion-toptal]


### Merge
![alt text][merge-image]

From [Wikipedia][merge-wiki]: In computer science, merge sort (also commonly spelled mergesort) is an efficient, general-purpose, comparison-based sorting algorithm. Most implementations produce a stable sort, which means that the implementation preserves the input order of equal elements in the sorted output. Mergesort is a divide and conquer algorithm that was invented by John von Neumann in 1945.

__Properties__
* Worst case performance	O(n log n)
* Best case performance	O(n)
* Average case performance	O(n)


###### View the algorithm in [action][merge-toptal]

### Quick
![alt text][quick-image]

From [Wikipedia][quick-wiki]: Quicksort (sometimes called partition-exchange sort) is an efficient sorting algorithm, serving as a systematic method for placing the elements of an array in order.

__Properties__
* Worst case performance	O(n^2)
* Best case performance	O(n log n) or O(n) with three-way partition
* Average case performance	O(n^2)

###### View the algorithm in [action][quick-toptal]

### Selection
![alt text][selection-image]

From [Wikipedia][selection-wiki]: The algorithm divides the input list into two parts: the sublist of items already sorted, which is built up from left to right at the front (left) of the list, and the sublist of items remaining to be sorted that occupy the rest of the list. Initially, the sorted sublist is empty and the unsorted sublist is the entire input list. The algorithm proceeds by finding the smallest (or largest, depending on sorting order) element in the unsorted sublist, exchanging (swapping) it with the leftmost unsorted element (putting it in sorted order), and moving the sublist boundaries one element to the right.

__Properties__
* Worst case performance	O(n^2)
* Best case performance	O(n^2)
* Average case performance	O(n^2)

###### View the algorithm in [action][selection-toptal]

### Shell
![alt text][shell-image]
<<<<<<< HEAD
=======

From [Wikipedia][shell-wiki]:  Shellsort is a generalization of insertion sort that allows the exchange of items that are far apart.  The idea is to arrange the list of elements so that, starting anywhere, considering every nth element gives a sorted list.  Such a list is said to be h-sorted.  Equivalently, it can be thought of as h interleaved lists, each individually sorted.

__Properties__
* Worst case performance O(nlog2 2n)
* Best case performance O(n log n)
* Average case performance depends on gap sequence

###### View the algorithm in [action][shell-toptal]

### Time-Compexity Graphs

Comparing the complexity of sorting algorithms (Bubble Sort, Insertion Sort, Selection Sort)

[Complexity Graphs](https://github.com/prateekiiest/Python/blob/master/sorts/sortinggraphs.png)

----------------------------------------------------------------------------------

## Search Algorithms

### Linear
![alt text][linear-image]

From [Wikipedia][linear-wiki]: linear search or sequential search is a method for finding a target value within a list. It sequentially checks each element of the list for the target value until a match is found or until all the elements have been searched.
  Linear search runs in at worst linear time and makes at most n comparisons, where n is the length of the list.

__Properties__
* Worst case performance	O(n)
* Best case performance	O(1)
* Average case performance	O(n)
* Worst case space complexity	O(1) iterative

### Binary
![alt text][binary-image]

From [Wikipedia][binary-wiki]: Binary search, also known as half-interval search or logarithmic search, is a search algorithm that finds the position of a target value within a sorted array. It compares the target value to the middle element of the array; if they are unequal, the half in which the target cannot lie is eliminated and the search continues on the remaining half until it is successful.

__Properties__
* Worst case performance	O(log n)
* Best case performance	O(1)
* Average case performance	O(log n)
* Worst case space complexity	O(1) 
>>>>>>> b69548e8

From [Wikipedia][shell-wiki]:  Shellsort is a generalization of insertion sort that allows the exchange of items that are far apart.  The idea is to arrange the list of elements so that, starting anywhere, considering every nth element gives a sorted list.  Such a list is said to be h-sorted.  Equivalently, it can be thought of as h interleaved lists, each individually sorted.

__Properties__
* Worst case performance O(nlog2 2n)
* Best case performance O(n log n)
* Average case performance depends on gap sequence

###### View the algorithm in [action][shell-toptal]

[bubble-toptal]: https://www.toptal.com/developers/sorting-algorithms/bubble-sort
[bubble-wiki]: https://en.wikipedia.org/wiki/Bubble_sort
[bubble-image]: https://upload.wikimedia.org/wikipedia/commons/thumb/8/83/Bubblesort-edited-color.svg/220px-Bubblesort-edited-color.svg.png "Bubble Sort"

[insertion-toptal]: https://www.toptal.com/developers/sorting-algorithms/insertion-sort
[insertion-wiki]: https://en.wikipedia.org/wiki/Insertion_sort
[insertion-image]: https://upload.wikimedia.org/wikipedia/commons/7/7e/Insertionsort-edited.png "Insertion Sort"

[quick-toptal]: https://www.toptal.com/developers/sorting-algorithms/quick-sort
[quick-wiki]: https://en.wikipedia.org/wiki/Quicksort
[quick-image]: https://upload.wikimedia.org/wikipedia/commons/6/6a/Sorting_quicksort_anim.gif "Quick Sort"

[merge-toptal]: https://www.toptal.com/developers/sorting-algorithms/merge-sort
[merge-wiki]: https://en.wikipedia.org/wiki/Merge_sort
[merge-image]: https://upload.wikimedia.org/wikipedia/commons/c/cc/Merge-sort-example-300px.gif "Merge Sort"

[selection-toptal]: https://www.toptal.com/developers/sorting-algorithms/selection-sort
[selection-wiki]: https://en.wikipedia.org/wiki/Selection_sort
[selection-image]: https://upload.wikimedia.org/wikipedia/commons/thumb/b/b0/Selection_sort_animation.gif/250px-Selection_sort_animation.gif "Selection Sort Sort"

[shell-toptal]: https://www.toptal.com/developers/sorting-algorithms/shell-sort
[shell-wiki]: https://en.wikipedia.org/wiki/Shellsort
[shell-image]: https://upload.wikimedia.org/wikipedia/commons/d/d8/Sorting_shellsort_anim.gif "Shell Sort"

[linear-wiki]: https://en.wikipedia.org/wiki/Linear_search
[linear-image]: http://www.tutorialspoint.com/data_structures_algorithms/images/linear_search.gif

[binary-wiki]: https://en.wikipedia.org/wiki/Binary_search_algorithm
[binary-image]: https://upload.wikimedia.org/wikipedia/commons/f/f7/Binary_search_into_array.png

<|MERGE_RESOLUTION|>--- conflicted
+++ resolved
@@ -73,8 +73,6 @@
 
 ### Shell
 ![alt text][shell-image]
-<<<<<<< HEAD
-=======
 
 From [Wikipedia][shell-wiki]:  Shellsort is a generalization of insertion sort that allows the exchange of items that are far apart.  The idea is to arrange the list of elements so that, starting anywhere, considering every nth element gives a sorted list.  Such a list is said to be h-sorted.  Equivalently, it can be thought of as h interleaved lists, each individually sorted.
 
@@ -117,7 +115,6 @@
 * Best case performance	O(1)
 * Average case performance	O(log n)
 * Worst case space complexity	O(1) 
->>>>>>> b69548e8
 
 From [Wikipedia][shell-wiki]:  Shellsort is a generalization of insertion sort that allows the exchange of items that are far apart.  The idea is to arrange the list of elements so that, starting anywhere, considering every nth element gives a sorted list.  Such a list is said to be h-sorted.  Equivalently, it can be thought of as h interleaved lists, each individually sorted.
 
